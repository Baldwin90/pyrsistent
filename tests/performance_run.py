--- conflicted
+++ resolved
@@ -265,7 +265,7 @@
     for r in range(10000):
         for i in indices:
             evolver[i] = 0
-    new2 = evolver.pvector()
+    new2 = evolver.persistent()
     print("Done evolver, time=%s s, iterations=%s" % (time.time() - start, 10000 * len(indices)))
 
     assert original == original2
@@ -315,13 +315,8 @@
     e3 = m3.evolver()
     for x in test_range():
         e3[x] = x
-<<<<<<< HEAD
     m3 = e3.persistent()
-    print "Done evolving, time=%s s, count=%s" % (time.time() - start, COUNT)
-=======
-    m3 = e3.pmap()
     print("Done evolving, time=%s s, count=%s" % (time.time() - start, COUNT))
->>>>>>> 6e81e5cd
 
     assert m3 == m2
 
